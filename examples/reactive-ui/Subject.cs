--- conflicted
+++ resolved
@@ -1,4 +1,4 @@
-﻿/*
+/*
  * Copyright 2014 Splunk, Inc.
  *
  * Licensed under the Apache License, Version 2.0 (the "License"): you may
@@ -17,11 +17,7 @@
 namespace Splunk.Client.Examples.ReactiveUI
 {
     using Splunk.Client;
-<<<<<<< HEAD
-    using Splunk.Client.Helper;
-=======
     using System.Reactive.Subjects;
->>>>>>> 6fbd0320
 
     static class Subject
     {
