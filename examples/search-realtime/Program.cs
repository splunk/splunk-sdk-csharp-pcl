--- conflicted
+++ resolved
@@ -1,17 +1,4 @@
-<<<<<<< HEAD
-﻿using System;
-using System.Collections.Generic;
-using System.Linq;
-using System.Text;
-using System.Threading;
-using System.Threading.Tasks;
-using System.Reactive.Linq;
-using Splunk.Client;
-using Splunk.Client.Helper;
 namespace search_realtime
-=======
-﻿namespace search_realtime
->>>>>>> 6fbd0320
 {
     using Splunk.Client;
     using System;
