﻿/*
 * Copyright 2014 Splunk, Inc.
 *
 * Licensed under the Apache License, Version 2.0 (the "License"): you may
 * not use this file except in compliance with the License. You may obtain
 * a copy of the License at
 *
 *     http://www.apache.org/licenses/LICENSE-2.0
 *
 * Unless required by applicable law or agreed to in writing, software
 * distributed under the License is distributed on an "AS IS" BASIS, WITHOUT
 * WARRANTIES OR CONDITIONS OF ANY KIND, either express or implied. See the
 * License for the specific language governing permissions and limitations
 * under the License.
 */

namespace Splunk.Client.UnitTests
{
    using Splunk.Client;
    using Splunk.Client.Helpers;

    using System;
    using System.Diagnostics;
    using System.Linq;
    using System.Threading.Tasks;
<<<<<<< HEAD
    using Splunk.Client.Helper;
=======
    
    using Xunit;
>>>>>>> 6fbd0320

    /// <summary>
    /// Test helper class
    /// </summary>
    public static class TestHelper
    {
        static TestHelper()
        {
        }

        public static int VersionCompare(Service service, string versionToCompare)
        {
            Version info = service.Server.GetInfoAsync().Result.Version;
            string version = info.ToString();
            return (string.Compare(version, versionToCompare, StringComparison.InvariantCulture));
        }

        public static async Task WaitIndexTotalEventCountUpdated(Index index, long expectEventCount, int seconds = 60)
        {
            Stopwatch watch = Stopwatch.StartNew();
            while (watch.Elapsed < new TimeSpan(0, 0, seconds) && index.TotalEventCount != expectEventCount)
            {
                await Task.Delay(1000);
                await index.GetAsync();
            }

            Console.WriteLine("Sleep {0}s to wait index {2} 'TotalEventCount got updated, current index.TotalEventCount={1}", watch.Elapsed, index.TotalEventCount, index.Name);
            Assert.True(index.TotalEventCount == expectEventCount);
        }

        public static async Task RestartServer()
        {
            Stopwatch watch = Stopwatch.StartNew();

            Service service = await SDKHelper.CreateService();
            try
            {
                await service.Server.RestartAsync();
                Console.WriteLine("{1},  spend {0}s to restart server successfully", watch.Elapsed.TotalSeconds, DateTime.Now);
            }
            catch (Exception e)
            {
                Console.WriteLine("----------------------------------------------------------------------------------------");
                Console.WriteLine("{1}, spend {0}s to restart server failed:", watch.Elapsed.TotalSeconds, DateTime.Now);
                Console.WriteLine(e);
                Console.WriteLine("----------------------------------------------------------------------------------------");
            }

            watch.Stop();
        }
        /// <summary>
        /// Create a fresh test app with the given name, delete the existing
        /// test app and reboot Splunk.
        /// </summary>
        /// <param name="name">The app name</param>
        public async static Task CreateApp(string name)
        {
            //EntityCollection<App> apps;

            Service service = await SDKHelper.CreateService();

            ApplicationCollection apps = service.GetApplicationsAsync(new ApplicationCollectionArgs()).Result;

            if (apps.Any(a => a.ResourceName.Title == name))
            {
                await service.RemoveApplicationAsync(name);
                await RestartServer();
                service = await SDKHelper.CreateService();
                apps = service.GetApplicationsAsync().Result;
            }

            Assert.False(apps.Any(a => a.ResourceName.Title == name));

            //apps.Create(name);
            await service.CreateApplicationAsync(name, "sample_app");

            await RestartServer();

            service = await SDKHelper.CreateService();

            apps = service.GetApplicationsAsync().Result;
            Assert.True(apps.Any(a => a.Name == name));
        }

        /// <summary>
        /// Remove the given app and reboot Splunk if needed.
        /// </summary>
        /// <param name="name">The app name</param>
        public static async Task RemoveApp(string name)
        {
            Service service = await SDKHelper.CreateService();

            ApplicationCollection apps = service.GetApplicationsAsync().Result;
            if (apps.Any(a => a.Name == name))
            {
                await service.RemoveApplicationAsync(name);
                await RestartServer();
                service = await SDKHelper.CreateService();
            }

            apps = service.GetApplicationsAsync().Result;
            Assert.False(apps.Any(a => a.Name == name));
        }
    }
}<|MERGE_RESOLUTION|>--- conflicted
+++ resolved
@@ -1,4 +1,4 @@
-﻿/*
+/*
  * Copyright 2014 Splunk, Inc.
  *
  * Licensed under the Apache License, Version 2.0 (the "License"): you may
@@ -23,12 +23,8 @@
     using System.Diagnostics;
     using System.Linq;
     using System.Threading.Tasks;
-<<<<<<< HEAD
-    using Splunk.Client.Helper;
-=======
     
     using Xunit;
->>>>>>> 6fbd0320
 
     /// <summary>
     /// Test helper class
