﻿/*
 * Copyright 2014 Splunk, Inc.
 *
 * Licensed under the Apache License, Version 2.0 (the "License"): you may
 * not use this file except in compliance with the License. You may obtain
 * a copy of the License at
 *
 *     http://www.apache.org/licenses/LICENSE-2.0
 *
 * Unless required by applicable law or agreed to in writing, software
 * distributed under the License is distributed on an "AS IS" BASIS, WITHOUT
 * WARRANTIES OR CONDITIONS OF ANY KIND, either express or implied. See the
 * License for the specific language governing permissions and limitations
 * under the License.
 */

namespace Splunk.Client.UnitTesting
{
    using System;
    using System.Linq;
    using System.Net;
    using System.Net.Sockets;
    using System.Threading;

    using Splunk.Client;
    using Splunk.Client.UnitTesting;

    using Xunit;
    using System.Diagnostics;
    using System.IO;
    using System.Collections.Generic;
    using System.Threading.Tasks;

    /// <summary>
    /// Test helper class
    /// </summary>
    static class TestHelper
    {
        static TestHelper()
        {
            ServicePointManager.ServerCertificateValidationCallback += (sender, certificate, chain, sslPolicyErrors) =>
            {
                return true;
            };

            var home = Environment.GetFolderPath(Environment.SpecialFolder.UserProfile);
            UserConfigure = new SplunkRC();
            LoadSplunkRC(Path.Combine(home, ".splunkrc"));
        }

        public static SplunkRC UserConfigure
        { get; private set; }

        /// <summary>
        /// Create a Splunk <see cref="Service"/> and login using the command 
        /// line options (or .splunkrc)
        /// </summary>
        /// <returns>
        /// The service created.
        /// </returns>
        public static async Task<Service> CreateService(Namespace ns = null)
        {
            var service = new Service(UserConfigure.scheme, UserConfigure.host, UserConfigure.port, ns);
            
            await service.LoginAsync(UserConfigure.username, UserConfigure.password);
            Assert.NotNull(service.SessionKey);

            return service;
        }

<<<<<<< HEAD
        public static int VersionCompare(Service service, string versionToCompare)
        {
            Version info = service.Server.GetInfoAsync().Result.Version;
            string version = info.ToString();
            return (string.Compare(version, versionToCompare, StringComparison.InvariantCulture));
        }

        public static async Task WaitIndexTotalEventCountUpdated(Index index, long expectEventCount, int seconds=60)
        {
            Stopwatch watch = new Stopwatch();
            watch.Start();
            while (watch.Elapsed < new TimeSpan(0, 0, seconds) && index.TotalEventCount != expectEventCount)
            {
                await Task.Delay(1000);
                await index.GetAsync();
            }

            Console.WriteLine("Sleep {0}s to wait index {2} 'TotalEventCount got updated, current index.TotalEventCount={1}", watch.Elapsed, index.TotalEventCount, index.Name);
            Assert.True(index.TotalEventCount == expectEventCount);
        }

        public static async Task RestartServer()
        {
            Stopwatch watch = new Stopwatch();

            Service service = await Connect();
            watch.Start();

            try
            {
                await service.Server.RestartAsync();
                Console.WriteLine("{1},  spend {0}s to restart server successfully", watch.Elapsed.TotalSeconds, DateTime.Now);
            }
            catch (Exception e)
            {
                Console.WriteLine("----------------------------------------------------------------------------------------");
                Console.WriteLine("{1}, spend {0}s to restart server failed:", watch.Elapsed.TotalSeconds, DateTime.Now);
                Console.WriteLine(e);
                Console.WriteLine("----------------------------------------------------------------------------------------");
            }

            watch.Stop();
        }

=======
>>>>>>> d369918d
        /// <summary>
        /// Load a file of options and arguments
        /// </summary>
        /// <param name="path">
        /// The path to the .splunkrc file.
        /// </param>
        static void LoadSplunkRC(string path)
        {
            var reader = new StreamReader(path);

            List<string> argList = new List<string>(4);
            string line;

            while ((line = reader.ReadLine()) != null)
            {
                line = line.Trim();

                if (line.StartsWith("#", StringComparison.InvariantCulture))
                {
                    continue;
                }

                if (line.Length == 0)
                {
                    continue;
                }

                argList.Add(line);
            }

            SplunkRC splunkrc = new SplunkRC();

            foreach (string arg in argList)
            {
                string[] strs = arg.Split('=');

                switch (strs[0].ToLower().TrimStart().TrimEnd())
                {
                    case "username": UserConfigure.username = strs[1].TrimEnd().TrimStart(); break;
                    case "password": UserConfigure.password = strs[1].TrimEnd().TrimStart(); break;
                    case "scheme": UserConfigure.scheme = strs[1].TrimEnd().TrimStart() == "https" ? Scheme.Https : Scheme.Http; break;
                    case "port": UserConfigure.port = int.Parse(strs[1].TrimEnd().TrimStart()); break;
                    case "host": UserConfigure.host = strs[1].TrimEnd().TrimStart(); break;
                }
            }
        }  
 
        internal class SplunkRC
        {
            public string username = "admin";
            public string password = "changeme";
            public Scheme scheme = Scheme.Https;
            public int port = 8089;
            public string host = "localhost";
        }
    }
}<|MERGE_RESOLUTION|>--- conflicted
+++ resolved
@@ -68,7 +68,6 @@
             return service;
         }
 
-<<<<<<< HEAD
         public static int VersionCompare(Service service, string versionToCompare)
         {
             Version info = service.Server.GetInfoAsync().Result.Version;
@@ -113,8 +112,6 @@
             watch.Stop();
         }
 
-=======
->>>>>>> d369918d
         /// <summary>
         /// Load a file of options and arguments
         /// </summary>
