--- conflicted
+++ resolved
@@ -1,4 +1,4 @@
-﻿/*
+/*
  * Copyright 2014 Splunk, Inc.
  *
  * Licensed under the Apache License, Version 2.0 (the "License"): you may
@@ -22,11 +22,7 @@
     using System;
     using System.Linq;
     using System.Threading.Tasks;
-<<<<<<< HEAD
-    using Splunk.Client.Helper;
-=======
     
->>>>>>> 6fbd0320
     using Xunit;
 
     /// <summary>
