--- conflicted
+++ resolved
@@ -1,4 +1,4 @@
-﻿/*
+/*
  * Copyright 2014 Splunk, Inc.
  *
  * Licensed under the Apache License, Version 2.0 (the "License"): you may
@@ -25,16 +25,7 @@
     using System.Globalization;
     using System.Threading;
     using System.Threading.Tasks;
-<<<<<<< HEAD
-    using System;
-    using System.IO;
-    using System.Net;
-    using System.Text.RegularExpressions;
-    using Splunk.Client;
-    using Splunk.Client.Helper;
-=======
     
->>>>>>> 6fbd0320
     using Xunit;
 
     /// <summary>
