--- conflicted
+++ resolved
@@ -171,14 +171,9 @@
                         }
                     }
 
-<<<<<<< HEAD
                     //// Install, update, and remove the Splunk App for Twitter Data, version 2.3.1
 
                     var path = Path.Combine(Environment.CurrentDirectory, "Data", "app-for-twitter-data_230.spl");
-=======
-                    //// Install, update, and remove the Splunk App for Twitter Data
-                    var path = Path.Combine(Environment.CurrentDirectory, "Data", "app-for-twitter-data_230.tgz");
->>>>>>> 4a18e804
                     Assert.True(File.Exists(path));
 
                     var twitterApplication = await service.InstallApplicationAsync("twitter2", path, update: true);
@@ -192,8 +187,6 @@
                     Assert.Equal("Splunk-Twitter Connector", twitterApplication.Label);
                     Assert.Equal(false, twitterApplication.Refresh);
                     Assert.Equal(false, twitterApplication.StateChangeRequiresRestart);
-<<<<<<< HEAD
-=======
                     Assert.Equal("2.3.0", twitterApplication.Version);
                     Assert.Equal(true, twitterApplication.Visible);
 
@@ -204,21 +197,13 @@
                     //// Then change the version number to 2.3.0:
                     ////    await twitterApplication.UpdateAsync(new ApplicationAttributes() { Version = "2.3.0" });
                     //// Finally:
-                    ApplicationUpdateInfo twitterApplicationUpdateInfo = await twitterApplication.GetUpdateInfoAsync();
-                    Assert.NotNull(twitterApplicationUpdateInfo.Update);
-                    Assert.True(string.Compare(twitterApplicationUpdateInfo.Update.Version, "2.3.0") == 1, "expect the newer twitter app info");
-                    Assert.Equal("41ceb202053794cfec54b8d28f78d83c", twitterApplicationUpdateInfo.Update.Checksum);
-
-
-                    await twitterApplication.UpdateAsync(new ApplicationAttributes { Version = "2.3.0" });
-                    await twitterApplication.GetAsync(); // because POST apps/local/{name} does not return new data
-
->>>>>>> 4a18e804
-                    Assert.Equal("2.3.0", twitterApplication.Version);
-                    Assert.Equal(true, twitterApplication.Visible);
+                    //// ApplicationUpdateInfo twitterApplicationUpdateInfo = await twitterApplication.GetUpdateInfoAsync();
+                    //// Assert.NotNull(twitterApplicationUpdateInfo.Update);
+                    //// Assert.True(string.Compare(twitterApplicationUpdateInfo.Update.Version, "2.3.0") == 1, "expect the newer twitter app info");
+                    //// Assert.Equal("41ceb202053794cfec54b8d28f78d83c", twitterApplicationUpdateInfo.Update.Checksum);
 
                     var twitterApplicationSetupInfo = await twitterApplication.GetSetupInfoAsync();
-                    twitterApplicationUpdateInfo = await twitterApplication.GetUpdateInfoAsync();
+                    var twitterApplicationUpdateInfo = await twitterApplication.GetUpdateInfoAsync();
 
                     await twitterApplication.RemoveAsync();
 
