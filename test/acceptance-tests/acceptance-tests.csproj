--- conflicted
+++ resolved
@@ -15,10 +15,7 @@
     <RootNamespace />
     <RunCodeAnalysis>False</RunCodeAnalysis>
     <StyleCopEnabled Condition=" '$(StyleCopEnabled)' == '' ">False</StyleCopEnabled>
-<<<<<<< HEAD
-=======
     <StyleCopOverrideSettingsFile>acceptance-tests.StyleCop</StyleCopOverrideSettingsFile>
->>>>>>> 717047e7
     <StyleCopTreatErrorsAsWarnings>False</StyleCopTreatErrorsAsWarnings>
     <WarningLevel>4</WarningLevel>
   </PropertyGroup>
